# SOME DESCRIPTIVE TITLE.
# Copyright (C) YEAR THE PACKAGE'S COPYRIGHT HOLDER
# This file is distributed under the same license as the fwupd package.
#
# Translators:
# Antoni Bella Pérez <antonibella5@yahoo.com>, 2017-2018
# Robert Antoni Buj Gelonch <rbuj@fedoraproject.org>, 2017
msgid ""
msgstr ""
"Project-Id-Version: fwupd\n"
"Report-Msgid-Bugs-To: \n"
<<<<<<< HEAD
"PO-Revision-Date: 2018-10-12 11:10+0000\n"
"Last-Translator: Richard Hughes <richard@hughsie.com>\n"
=======
>>>>>>> 8ece8874
"Language-Team: Catalan (http://www.transifex.com/freedesktop/fwupd/language/ca/)\n"
"MIME-Version: 1.0\n"
"Content-Type: text/plain; charset=UTF-8\n"
"Content-Transfer-Encoding: 8bit\n"
"Language: ca\n"
"Plural-Forms: nplurals=2; plural=(n != 1);\n"

#. more than a minute
#, c-format
msgid "%.0f minute remaining"
msgid_plural "%.0f minutes remaining"
msgstr[0] "Manca %.0f minut"
msgstr[1] "Manquen %.0f minuts"

#. TRANSLATORS: first replacement is device name
#, c-format
msgid "%s has firmware updates:"
msgstr "%s té actualitzacions de microprogramari:"

#. TRANSLATORS: duration in days!
#, c-format
msgid "%u day"
msgid_plural "%u days"
msgstr[0] "%u dia"
msgstr[1] "%u dies"

#. TRANSLATORS: duration in minutes
#, c-format
msgid "%u hour"
msgid_plural "%u hours"
msgstr[0] "%u hora"
msgstr[1] "%u hores"

#. TRANSLATORS: duration in minutes
#, c-format
msgid "%u minute"
msgid_plural "%u minutes"
msgstr[0] "%u minut"
msgstr[1] "%u minuts"

#. TRANSLATORS: duration in seconds
#, c-format
msgid "%u second"
msgid_plural "%u seconds"
msgstr[0] "%u segon"
msgstr[1] "%u segons"

#. TRANSLATORS: this is when a device is hotplugged
msgid "Added"
msgstr "S'ha afegit"

#. TRANSLATORS: the age of the metadata
msgid "Age"
msgstr "Antiguitat"

#. TRANSLATORS: should the remote still be enabled
msgid "Agree and enable the remote?"
msgstr "Accepteu i habiliteu el remot?"

#. TRANSLATORS: this is a command alias, e.g. 'get-devices'
#, c-format
msgid "Alias to %s"
msgstr "Àlies per a %s"

#. TRANSLATORS: command line option
msgid "Allow downgrading firmware versions"
msgstr "Permet tornar a la versió anterior del microprogramari"

#. TRANSLATORS: command line option
msgid "Allow re-installing existing firmware versions"
msgstr "Permet tornar a instal·lar les versions de microprogramari existents"

#. TRANSLATORS: explain why we want to reboot
msgid "An update requires a reboot to complete."
msgstr "Una actualització requereix un reinici per a completar-se."

#. TRANSLATORS: command line option
msgid "Answer yes to all questions"
msgstr "Respon sí a totes les preguntes"

#. TRANSLATORS: command description
msgid "Apply a binary patch"
msgstr "Aplica un pedaç binari"

#. TRANSLATORS: command line option
msgid "Apply firmware updates"
msgstr "Aplica les actualizacions de microprogramari"

#. TRANSLATORS: command description
msgid "Attach DFU capable device back to runtime"
msgstr "Connecta un dispositiu amb capacitat DFU en temps real"

#. TRANSLATORS: command description
msgid "Attach to firmware mode"
msgstr "Ajunta al mode microprogramari"

#. TRANSLATORS: device attributes, i.e. things that
#. * the device can do
msgid "Attributes"
msgstr "Atributs"

#. TRANSLATORS: waiting for user to authenticate
msgid "Authenticating…"
msgstr "S'està autenticant..."

#. TRANSLATORS: this is the PolicyKit modal dialog
msgid "Authentication is required to downgrade the firmware on a removable device"
msgstr "Es requereix autenticació per a desactualitzar el microprogramari en un dispositiu extraible"

#. TRANSLATORS: this is the PolicyKit modal dialog
msgid "Authentication is required to downgrade the firmware on this machine"
msgstr "Es requereix autenticació per a desactualitzar el microprogramari en aquesta màquina"

#. TRANSLATORS: this is the PolicyKit modal dialog
msgid "Authentication is required to modify a configured remote used for firmware updates"
msgstr "Es necessita l'autenticació per a modificar un remot configurat emprat per a les actualitzacions del microprogramari"

#. TRANSLATORS: this is the PolicyKit modal dialog
msgid "Authentication is required to unlock a device"
msgstr "Es requereix autenticació per a desbloquejar un dispositiu"

#. TRANSLATORS: this is the PolicyKit modal dialog
msgid "Authentication is required to update the firmware on a removable device"
msgstr "Es requereix autenticació per actualitzar el microprogramari en un dispositiu extraible"

#. TRANSLATORS: this is the PolicyKit modal dialog
msgid "Authentication is required to update the firmware on this machine"
msgstr "Es requereix autenticació per actualitzar el microprogramari en aquesta màquina"

#. TRANSLATORS: this is the PolicyKit modal dialog
msgid "Authentication is required to update the stored checksums for the device"
msgstr "Es requereix autenticació per actualitzar les sumes de verificació emmagatzemades pels dispositius"

#. TRANSLATORS: command description
msgid "Build firmware using a sandbox"
msgstr "Construeix el microprogramari usant un entorn de proves"

#. TRANSLATORS: this is to abort the interactive prompt
msgid "Cancel"
msgstr "Cancel·la"

#. TRANSLATORS: this is when a device ctrl+c's a watch
msgid "Cancelled"
msgstr "S'ha cancel·lat"

#. TRANSLATORS: this is when a device is hotplugged
#. TRANSLATORS: this is when the daemon state changes
msgid "Changed"
msgstr "S'ha canviat"

#. TRANSLATORS: section header for firmware checksum
#. TRANSLATORS: remote checksum
msgid "Checksum"
msgstr "Suma de comprovació"

#. TRANSLATORS: chip ID, e.g. "0x58200204"
msgid "Chip ID"
msgstr "Id. xip"

#. TRANSLATORS: get interactive prompt
msgid "Choose a device:"
msgstr "Trieu un dispositiu:"

#. TRANSLATORS: get interactive prompt
msgid "Choose a release:"
msgstr "Trieu un alliberament:"

#. TRANSLATORS: this is the encryption method used when writing
msgid "Cipher"
msgstr "Xifra"

#. TRANSLATORS: command description
msgid "Clears any updates scheduled to be updated offline"
msgstr "Neteja qualsevol actualització programyada per a ser actualitzada sense connexió"

#. TRANSLATORS: command description
msgid "Clears the results from the last update"
msgstr "Esborra els resultats de l'última actualització"

#. TRANSLATORS: error message
msgid "Command not found"
msgstr "No s'ha trobat cap ordre"

#. TRANSLATORS: command description
msgid "Convert firmware to DFU format"
msgstr "Converteix el microprogramari al format DFU"

#. TRANSLATORS: command description
msgid "Create a binary patch using two files"
msgstr "Crea un pedaç binari emprant dos fitxers"

msgid "DFU"
msgstr "DFU"

#. TRANSLATORS: DFU stands for device firmware update
msgid "DFU Utility"
msgstr "Utilitat DFU"

#. TRANSLATORS: for the --verbose arg
msgid "Debugging Options"
msgstr "Opcions per a la depuració"

#. TRANSLATORS: decompressing the firmware file
msgid "Decompressing…"
msgstr "S'està descomprimint..."

#. TRANSLATORS: command description
msgid "Decrypt firmware data"
msgstr "Desencripta les dades del microprogramari"

#. TRANSLATORS: section header for firmware description
msgid "Description"
msgstr "Descripció"

#. TRANSLATORS: command description
msgid "Detach currently attached DFU capable device"
msgstr "Desconecta el dispositiu amb capacitat DFU actualment connectat"

#. TRANSLATORS: command description
msgid "Detach to bootloader mode"
msgstr "Separa del mode carregador d'arrencada"

#. TRANSLATORS: this is when a device is hotplugged
msgid "Device added:"
msgstr "S'ha afegit el dispositiu:"

#. TRANSLATORS: this is when a device has been updated
msgid "Device changed:"
msgstr "S'ha canviat el dispositiu:"

#. TRANSLATORS: this is when a device is hotplugged
msgid "Device removed:"
msgstr "S'ha eliminat el dispositiu:"

#. TRANSLATORS: a list of successful updates
msgid "Devices that have been updated successfully:"
msgstr "Els dispositius que s'han actualitzat correctament:"

#. TRANSLATORS: a list of failed updates
msgid "Devices that were not updated correctly:"
msgstr "Els dispositius que no s'han actualitzat correctament:"

msgid "Disabled fwupdate debugging"
msgstr "La depuració del «fwupdate» està inhabilitada"

#. TRANSLATORS: command description
msgid "Disables a given remote"
msgstr "Inhabilita un remot indicat"

#. TRANSLATORS: command line option
msgid "Display version"
msgstr "Mostra la versió"

#. TRANSLATORS: command line option
msgid "Do not check for old metadata"
msgstr "No comprovar si hi ha metadades antigues"

#. TRANSLATORS: command line option
msgid "Do not check for reboot after update"
msgstr "No realitzis el reinici després de l'actualització"

#. TRANSLATORS: command line option
msgid "Do not check for unreported history"
msgstr "No comprovar si hi ha un historial sense informar"

#. TRANSLATORS: command line option
msgid "Do not write to the history database"
msgstr "No escriure a la base de dades de l'historial"

msgid "Done!"
msgstr "Fet!"

#. TRANSLATORS: command description
msgid "Downgrades the firmware on a device"
msgstr "Desactualitza el microprogramari en un dispositiu"

#. TRANSLATORS: the first replacement is a display name
#. * e.g. "ColorHugALS" and the second and third are
#. * version numbers e.g. "1.2.3"
#, c-format
msgid "Downgrading %s from %s to %s... "
msgstr "S'està desactualitzant %s des de %s a %s... "

<<<<<<< HEAD
=======
#. TRANSLATORS: %1 is a device name
#, c-format
msgid "Downgrading %s…"
msgstr "S'està desactualitzant %s…"

>>>>>>> 8ece8874
#. TRANSLATORS: downloading from a remote server
msgid "Downloading…"
msgstr "S'està descarregant..."

#. TRANSLATORS: command description
msgid "Dump SMBIOS data from a file"
msgstr "Bolca les dades al SMBIOS des d'un fitxer"

#. TRANSLATORS: command description
msgid "Dump details about a firmware file"
msgstr "Bolca els detalls sobre un fitxer de microprogramari"

#. TRANSLATORS: command description
msgid "Dump information about a binary patch to the screen"
msgstr "Bolca la informació sobre un pedaç binari a la pantalla"

#. TRANSLATORS: ESP is EFI System Partition
msgid "ESP specified was not valid"
msgstr "L'ESP especificat no era vàlid"

#. TRANSLATORS: command line option
msgid "Enable firmware update support on supported systems"
msgstr "Habilita el suport per a l'actualització del microprogramari sobre sistemes compatibles"

#. TRANSLATORS: Turn on the remote
msgid "Enable this remote?"
msgstr "Habilito aquest remot?"

#. TRANSLATORS: if the remote is enabled
msgid "Enabled"
msgstr "Habilitat"

msgid "Enabled fwupdate debugging"
msgstr "La depuració del «fwupdate» està habilitada"

#. TRANSLATORS: command description
msgid "Enables a given remote"
msgstr "Habilita un remot indicat"

msgid "Enabling this functionality is done at your own risk, which means you have to contact your original equipment manufacturer regarding any problems caused by these updates. Only problems with the update process itself should be filed at $OS_RELEASE:BUG_REPORT_URL$."
msgstr "Si habiliteu aquesta funcionalitat, ho fareu sota el vostre propi risc, el qual significa que haureu de posar-vos en contacte amb el fabricant original de l'equip quant a qualsevol problema causat per aquestes actualitzacions. A $OS_RELEASE:BUG_REPORT_URL$, només s'han de presentar els problemes amb el procés d'actualització."

#. TRANSLATORS: show the user a warning
msgid "Enabling this remote is done at your own risk."
msgstr "Si habiliteu aquest remot, ho fareu sota el vostre propi risc."

#. TRANSLATORS: command description
msgid "Encrypt firmware data"
msgstr "Encripta les dades del microprogramari"

#. TRANSLATORS: command description
msgid "Erase all firmware update history"
msgstr "Esborra tot l'historial de les actualitzacions de microprogramari"

#. TRANSLATORS: erasing contents of the flash chips
msgid "Erasing…"
msgstr "S'està esborrant..."

#. TRANSLATORS: exit after we've started up, used for user profiling
msgid "Exit after a small delay"
msgstr "Surt després d'un petit retard"

#. TRANSLATORS: exit straight away, used for automatic profiling
msgid "Exit after the engine has loaded"
msgstr "Sur una vegada s'hagi carregat el motor"

#. TRANSLATORS: the server is rate-limiting downloads
msgid "Failed to download due to server limit"
msgstr "La baixada ha fallat a causa del límit del servidor"

#. TRANSLATORS: quirks are device-specific workarounds
msgid "Failed to load quirks"
msgstr "No s'han pogut carregar les peculiaritats"

#. TRANSLATORS: the user didn't read the man page
msgid "Failed to parse arguments"
msgstr "Ha fallat en analitzar els arguments"

#. TRANSLATORS: downloading unknown file
msgid "Fetching file"
msgstr "S'està obtenint el fitxer"

#. TRANSLATORS: downloading new firmware file
msgid "Fetching firmware"
msgstr "S'està obtenint el microprogramari"

#. TRANSLATORS: downloading new metadata file
msgid "Fetching metadata"
msgstr "S'estan obtenint les metadades"

#. TRANSLATORS: downloading new signing file
msgid "Fetching signature"
msgstr "S'està obtenint la signatura"

#. TRANSLATORS: filename of the local file
msgid "Filename"
msgstr "Nom del fitxer"

#. TRANSLATORS: filename of the local file
msgid "Filename Signature"
msgstr "Signatura del nom del fitxer"

#. TRANSLATORS: remote URI
msgid "Firmware Base URI"
msgstr "URI base del microprogramari"

#. TRANSLATORS: program summary
msgid "Firmware Update D-Bus Service"
msgstr "Servei de D-Bus per a l'actualització de microprogramari"

#. TRANSLATORS: program name
msgid "Firmware Update Daemon"
msgstr "Dimoni per a l'actualització de microprogramari"

#. TRANSLATORS: program name
msgid "Firmware Utility"
msgstr "Utilitat per al microprogramari"

#. TRANSLATORS: the metadata is very out of date; %u is a number > 1
#, c-format
msgid "Firmware metadata has not been updated for %u day and may not be up to date."
msgid_plural "Firmware metadata has not been updated for %u days and may not be up to date."
msgstr[0] "Les metadades del microprogramari no s'han actualitzat durant %u dia i podria ser que no estiguin actualitzades."
msgstr[1] "Les metadades del microprogramari no s'han actualitzat durant %u dies i podria ser que no estiguin actualitzades."

msgid "Firmware updates are not supported on this machine."
msgstr "Les actualitzacions de microprogramari no estan admeses en aquesta màquina."

msgid "Firmware updates are supported on this machine."
msgstr "Les actualitzacions de microprogramari estan admeses en aquesta màquina."

msgid "Force the action ignoring all warnings"
msgstr "Força l'acció ignorant tots els avisos"

#. TRANSLATORS: detected a DFU device
msgid "Found"
msgstr "S'ha trobat"

msgid "GUID"
msgstr "GUID"

#. TRANSLATORS: command description
msgid "Get all devices according to the system topology"
msgstr "Obtén tots els dispositius segons la topologia del sistema"

#. TRANSLATORS: command description
msgid "Get all devices that support firmware updates"
msgstr "Obté tots els dispositius que admeten actualitzacions de microprogramari"

#. TRANSLATORS: command description
msgid "Get all enabled plugins registered with the system"
msgstr "Obtén tots els connectors habilitats registrats amb el sistema"

#. TRANSLATORS: command description
msgid "Gets details about a firmware file"
msgstr "Obté la informació sobre un fitxer de microprogramari"

#. TRANSLATORS: command description
msgid "Gets the configured remotes"
msgstr "Obtén els remots configurats"

#. TRANSLATORS: command description
msgid "Gets the cryptographic hash of the dumped firmware"
msgstr "Obté el resultat d'aplicar la funció criptogràfica de resum sobre el microprogramari bolcat"

#. TRANSLATORS: command description
msgid "Gets the list of updates for connected hardware"
msgstr "Obté la llista d'actualitzacions per al maquinari connectat"

#. TRANSLATORS: command description
msgid "Gets the releases for a device"
msgstr "Obté els alliberaments per a un dispositiu"

#. TRANSLATORS: command description
msgid "Gets the results from the last update"
msgstr "Obté els resultats de l'última actualització"

#. TRANSLATORS: Appstream ID for the hardware type
msgid "ID"
msgstr "ID"

#. TRANSLATORS: daemon is inactive
msgid "Idle…"
msgstr "Està ociós..."

#. TRANSLATORS: command description
msgid "Install a firmware blob on a device"
msgstr "Instal·la un blob de microprogramari en un dispositiu"

#. TRANSLATORS: command description
msgid "Install a firmware file on this hardware"
msgstr "Instal·la un fitxer de microprogramari en aquest maquinari"

msgid "Install old version of system firmware"
msgstr "Instal·la la versió antiga del microprogramari per al sistema"

#. TRANSLATORS: command description
msgid "Install prepared updates now"
msgstr "Instal·la ara les actualitzacions preparades"

msgid "Install signed device firmware"
msgstr "Instal·la microprogramari signat per al dispositiu"

msgid "Install signed system firmware"
msgstr "Instal·la microprogramari signat per al sistema"

msgid "Install unsigned device firmware"
msgstr "Instal·la microprogramari sense signar per al dispositiu"

msgid "Install unsigned system firmware"
msgstr "Instal·la microprogramari sense signar per al sistema"

#. TRANSLATORS: this is shown when updating the firmware after the reboot
msgid "Installing firmware update…"
msgstr "S'està instal·lant l'actualització de microprogramari..."

#. TRANSLATORS: %1 is a device name
#, c-format
msgid "Installing on %s…"
msgstr "S'està intal·lant a %s…"

msgid "Keyring"
msgstr " Anell de claus"

#. TRANSLATORS: time remaining for completing firmware flash
msgid "Less than one minute remaining"
msgstr "Manca menys d'un minut"

msgid "Linux Vendor Firmware Service (stable firmware)"
msgstr "Servei de microprogramari del proveïdor Linux (microprogramari estable)"

msgid "Linux Vendor Firmware Service (testing firmware)"
msgstr "Servei de microprogramari del proveïdor Linux (microprogramari en proves)"

#. TRANSLATORS: command description
msgid "List currently attached DFU capable devices"
msgstr "Llista els dispositius amb capacitat DFU actualment connectats"

#. TRANSLATORS: command line option
msgid "List supported firmware updates"
msgstr "Llista les actualitzacions de microprogramari compatibles"

#. TRANSLATORS: parsing the firmware information
msgid "Loading…"
msgstr "S'està carregant..."

#. TRANSLATORS: command line option
msgid "Manually whitelist specific plugins"
msgstr "Connectors especíificats manualment a la llista blanca"

#. TRANSLATORS: command description
msgid "Merge multiple firmware files into one"
msgstr "Fusiona múltiples fitxers de microprogramari en un de sol"

#. TRANSLATORS: remote URI
msgid "Metadata URI"
msgstr "URI de les metadades"

#. TRANSLATORS: remote URI
msgid "Metadata URI Signature"
msgstr "Signatura de l'URI de les metadades"

#. TRANSLATORS: explain why no metadata available
msgid "Metadata can be obtained from the Linux Vendor Firmware Service."
msgstr "Les metadades es poden obtenir des del servei de microprogramari del proveïdor Linux."

msgid "Mode"
msgstr "Mode"

#. TRANSLATORS: command description
msgid "Modifies a given remote"
msgstr "Modifica un remot indicat"

msgid "Modify a configured remote"
msgstr "Modifica un remot configurat"

#. TRANSLATORS: command description
msgid "Monitor the daemon for events"
msgstr "Monitora el dimoni pels esdeveniments"

#. TRANSLATORS: interface name, e.g. "Flash"
#. TRANSLATORS: device name, e.g. 'ColorHug2'
#. TRANSLATORS: section header for the release name
msgid "Name"
msgstr "Nom"

msgid "No action specified!"
msgstr "No s'ha especificat cap acció!"

#. TRANSLATORS: nothing attached
#. TRANSLATORS: nothing attached that can be upgraded
msgid "No hardware detected with firmware update capability"
msgstr "No s'ha detectat cap maquinari amb capacitat per a l'actualització del microprogramari"

#. TRANSLATORS: nothing found
msgid "No plugins found"
msgstr "No s'ha trobat cap connector"

#. TRANSLATORS: explain why no metadata available
msgid "No remotes are currently enabled so no metadata is available."
msgstr "Actualment, no hi ha cap remot habilitat, de manera que no hi ha metadades disponibles."

msgid "OK"
msgstr "D'acord"

#. TRANSLATORS: command line option
msgid "Override plugin warning"
msgstr "Passa per alt els avisos del connector"

#. TRANSLATORS: command line option
msgid "Override the default ESP path"
msgstr "Preferència sobre el camí ESP predeterminat"

#. TRANSLATORS: remote filename base
msgid "Password"
msgstr "Contrasenya"

msgid "Payload"
msgstr "Carrega útil"

msgid "Permission denied"
msgstr "Permís denegat"

#. TRANSLATORS: the user isn't reading the question
#, c-format
msgid "Please enter a number from 0 to %u: "
msgstr "Introduïu un número del 0 al %u: "

msgid "Print the version number"
msgstr "Imprimeix el número de versió"

msgid "Print verbose debug statements"
msgstr "Imprimeix les sentències detallades de la depuració"

#. TRANSLATORS: the numeric priority
msgid "Priority"
msgstr "Prioritat"

msgid "Proceed with upload?"
msgstr "Continuo amb la pujada?"

#. TRANSLATORS: DFU protocol version, e.g. 1.1
msgid "Protocol"
msgstr "Protocol"

#. TRANSLATORS: command line option
msgid "Query for firmware update support"
msgstr "Consulta el suport per a l'actualització del microprogramari"

#. TRANSLATORS: device quirks, i.e. things that
#. * it does that we have to work around
msgid "Quirks"
msgstr "Peculiaritats"

#. TRANSLATORS: command description
msgid "Read firmware from device into a file"
msgstr "Llegeix el microprogramari des del dispositiu a un fitxer"

#. TRANSLATORS: command description
msgid "Read firmware from one partition into a file"
msgstr "Llegeix el microprogramari des d'una partició a un fitxer"

#. TRANSLATORS: reading from the flash chips
msgid "Reading…"
msgstr "S'està llegint..."

#. TRANSLATORS: command description
msgid "Refresh metadata from remote server"
msgstr "Refresca les metadades des del servidor remot"

#. TRANSLATORS: these are areas of memory on the chip
msgid "Region"
msgstr "Regió"

#. TRANSLATORS: the first replacement is a display name
#. * e.g. "ColorHugALS" and the second is a version number
#. * e.g. "1.2.3"
#, c-format
msgid "Reinstalling %s with %s... "
msgstr "S'està reinstal·lant %s amb %s... "

#. TRANSLATORS: section header for the remote the file is coming from
msgid "Remote"
msgstr "Remot"

#. TRANSLATORS: remote identifier, e.g. lvfs-testing
msgid "Remote ID"
msgstr "ID remot"

#. TRANSLATORS: this is when a device is hotplugged
msgid "Removed"
msgstr "S'ha eliminat"

#. TRANSLATORS: command description
msgid "Replace data in an existing firmware file"
msgstr "Substitueix les dades en un fitxer de microprogramari existent"

#. TRANSLATORS: URI to send success/failure reports
msgid "Report URI"
msgstr "URI de l'informe"

#. TRANSLATORS: metadata is downloaded from the Internet
msgid "Requires internet connection"
msgstr "Requereix connexió a Internet"

#. TRANSLATORS: command description
msgid "Reset a DFU device"
msgstr "Restableix un dispositiu DFU"

#. TRANSLATORS: reboot to apply the update
msgid "Restart now?"
msgstr "Reinicio ara?"

#. TRANSLATORS: restarting the device to pick up new F/W
msgid "Restarting device…"
msgstr "S'està reiniciant el dispositiu..."

#. TRANSLATORS: command description
msgid "Return all the hardware IDs for the machine"
msgstr "Retorna tots els ID del maquinari de la màquina"

msgid "Runtime"
msgstr "Temps d'execució"

#. TRANSLATORS: command line option
msgid "Schedule installation for next reboot when possible"
msgstr "Planifica la instal·lació per al següent reinici quan sigui posible"

#. TRANSLATORS: scheduing an update to be done on the next boot
msgid "Scheduling…"
msgstr "Planificació..."

#. TRANSLATORS: serial number, e.g. '00012345'
msgid "Serial"
msgstr "Sèrie"

#. TRANSLATORS: command description
msgid "Set alternative name on firmware file"
msgstr "Estableix el nom alternatiu al fitxer del microprogramari"

#. TRANSLATORS: command description
msgid "Set alternative number on firmware file"
msgstr "Estableix el número alternatiu al fitxer del microprogramari"

#. TRANSLATORS: command description
msgid "Set element address on firmware file"
msgstr "Estableix l'adreça de l'element al fitxer del microprogramari"

#. TRANSLATORS: command description
msgid "Set product ID on firmware file"
msgstr "Estableix l'ID del producte al fitxer del microprogramari"

#. TRANSLATORS: command description
msgid "Set release version on firmware file"
msgstr "Estableix la versió de llançament al fitxer del microprogramari"

#. TRANSLATORS: command line option
msgid "Set the debugging flag during update"
msgstr "Estableix l'indicador de depuració durant l'actualització"

#. TRANSLATORS: command description
msgid "Set the firmware size for the target"
msgstr "Estableix la mida del microprogramari per a l'objectiu"

#. TRANSLATORS: command description
msgid "Set vendor ID on firmware file"
msgstr "Estableix l'ID del proveïdor al fitxer del microprogramari"

#. TRANSLATORS: command description
msgid "Sets metadata on a firmware file"
msgstr "Estableix les metadades en un fitxer de microprogramari"

#. TRANSLATORS: command description
msgid "Share firmware history with the developers"
msgstr "Comparteix l'historial de microprogramari amb els desenvolupadors"

#. TRANSLATORS: command line option
msgid "Show client and daemon versions"
msgstr "Mostra les versions del client i el dimoni"

#. TRANSLATORS: this is for daemon development
msgid "Show daemon verbose information"
msgstr "Mostra la informació detallada del dimoni"

#. TRANSLATORS: turn on all debugging
msgid "Show debugging information for all files"
msgstr "Mostra la informació de depuració per a tots els fitxers"

#. TRANSLATORS: for the --verbose arg
msgid "Show debugging options"
msgstr "Mostra les opcions per a la depuració"

#. TRANSLATORS: command line option
msgid "Show devices that are not updatable"
msgstr "Mostra els dispositius que no són actualitzables"

#. TRANSLATORS: command line option
msgid "Show extra debugging information"
msgstr "Mostra la informació de depuració addicional"

#. TRANSLATORS: command description
msgid "Show history of firmware updates"
msgstr "Mostra l'historial de les actualitzacions de microprogramari"

#. TRANSLATORS: this is for plugin development
msgid "Show plugin verbose information"
msgstr "Mostra la informació detallada del connector"

#. TRANSLATORS: command line option
msgid "Show the debug log from the last attempted update"
msgstr "Mostra el registre de depuració del darrer intent d'actualització"

#. TRANSLATORS: command line option
msgid "Show the information of firmware update status"
msgstr "Mostra la informació sobre l'estat de l'actualització del microprogramari"

msgid "Specify Vendor/Product ID(s) of DFU device"
msgstr "Especifiqueu el proveïdor/ID del producte del dispositiu DFU"

msgid "Specify the number of bytes per USB transfer"
msgstr "Especifiqueu el nombre de bytes per a la transferència USB"

#. TRANSLATORS: device state, i.e. appIDLE
msgid "State"
msgstr "Estat"

#. TRANSLATORS: probably not run as root...
#. TRANSLATORS: device has failed to report status
#. TRANSLATORS: device status, e.g. "OK"
msgid "Status"
msgstr "Estat"

#. TRANSLATORS: section header for the release one line summary
msgid "Summary"
msgstr "Resum"

msgid "Target"
msgstr "Objectiu"

#. TRANSLATORS: do not translate the variables marked using $
msgid "The LVFS is a free service that operates as an independent legal entity and has no connection with $OS_RELEASE:NAME$. Your distributor may not have verified any of the firmware updates for compatibility with your system or connected devices. All firmware is provided only by the original equipment manufacturer."
msgstr "El LVFS és un servei gratuït que funciona com una entitat legal independent i no té cap vincle amb la $OS_RELEASE:NAME$. És possible que el vostre distribuïdor no hagi verificat cap de les actualitzacions del microprogramari per a la compatibilitat amb el vostre sistema o els dispositius connectats. Tot el microprogramari només és proporcionat pel fabricant original dels equips."

<<<<<<< HEAD
msgid "The fwupd process is a simple daemon to allow session software to update device firmware on your local machine. It is designed for desktops, but this project is also usable on phones, tablets and on headless servers."
msgstr "El procés del «fwupd» és un dimoni senzill, el qual permet que una sessió de programari actualitzi el microprogramari del dispositiu a la màquina local. Està dissenyat per a equips d'escriptori, però aquest projecte també és usable a telèfons, tauletes i servidors sense perifèrics."

#. TRANSLATORS: exactly one update needs this
msgid "The update requires a reboot to complete."
msgstr "L'actualització requereix un reinici per a completar-se."

=======
>>>>>>> 8ece8874
#. TRANSLATORS: we're poking around as a power user
msgid "This program may only work correctly as root"
msgstr "Aquest programa només pot funcionar correctament com a «root»"

msgid "This remote contains firmware which is not embargoed, but is still being tested by the hardware vendor. You should ensure you have a way to manually downgrade the firmware if the firmware update fails."
msgstr "Aquest remot conté el microprogramari que no està embargat, però encara l'ha provat el proveïdor del maquinari. Haureu d'assegurar-vos que teniu una manera de baixar manualment el microprogramari si l'actualització del microprogramari no funciona."

#. TRANSLATORS: remote title, e.g. "Linux Vendor Firmware Service"
msgid "Title"
msgstr "Títol"

#. TRANSLATORS: transfer size in bytes
msgid "Transfer Size"
msgstr "Mida a transferir"

#. TRANSLATORS: remote type, e.g. remote or local
msgid "Type"
msgstr "Tipus"

#. TRANSLATORS: program name
msgid "UEFI Firmware Utility"
msgstr "Utilitat per al microprogramari UEFI"

#. TRANSLATORS: section header for firmware URI
msgid "URI"
msgstr "URI"

#. TRANSLATORS: currect daemon status is unknown
msgid "Unknown"
msgstr "Desconegut"

msgid "Unlock the device to allow access"
msgstr "Desbloqueja el dispositiu per a permetre l'accés"

#. TRANSLATORS: command description
msgid "Unlocks the device for firmware access"
msgstr "Desbloqueja el dispositiu per accedir al microprogramari"

#. TRANSLATORS: command line option
msgid "Unset the debugging flag during update"
msgstr "No estableixis l'indicador de depuració durant l'actualització"

#. TRANSLATORS: section header for firmware checksum
msgid "Update Checksum"
msgstr "Suma de verificació de l'actualització"

#. TRANSLATORS: section header for long firmware desc
msgid "Update Description"
msgstr "Descripció de l'actualització"

#. TRANSLATORS: section header for the amount
#. * of time it takes to install the update
msgid "Update Duration"
msgstr "Durada de l'actualització"

#. TRANSLATORS: section header for firmware remote http://
msgid "Update Location"
msgstr "Ubicació de l'actualització"

#. TRANSLATORS: section header for the release name
msgid "Update Name"
msgstr "Actualitza el nom"

#. TRANSLATORS: section header for remote ID, e.g. lvfs-testing
msgid "Update Remote ID"
msgstr "Actualitza l'ID remot:"

#. TRANSLATORS: section header for the release one line summary
msgid "Update Summary"
msgstr "Actualitza el resum"

#. TRANSLATORS: section header for firmware version
msgid "Update Version"
msgstr "Versió de l'actualització"

#. TRANSLATORS: the server sent the user a small message
msgid "Update failure is a known issue, visit this URL for more information:"
msgstr "Que falli en actualitzar és un problema conegut, visiteu aquest URL per obtenir més informació:"

#. TRANSLATORS: ask the user if we can update the metadata
msgid "Update now?"
msgstr "Actualitzo ara?"

msgid "Update the stored device verification information"
msgstr "Actualitza la informació de verificació dels dispositius emmagatzemats"

#. TRANSLATORS: command description
msgid "Update the stored metadata with current ROM contents"
msgstr "Actualitza les metadades emmagatzemades amb el contingut de la ROM actual"

#. TRANSLATORS: command description
msgid "Updates all firmware to latest versions available"
msgstr "Actualitza tot el microprogramari a les versions més recents"

#. TRANSLATORS: the first replacement is a display name
#. * e.g. "ColorHugALS" and the second and third are
#. * version numbers e.g. "1.2.3"
#, c-format
msgid "Updating %s from %s to %s... "
msgstr "S'està actualitzant %s des de %s a %s... "

<<<<<<< HEAD
=======
#. TRANSLATORS: %1 is a device name
#, c-format
msgid "Updating %s…"
msgstr "S'està actualitzant %s…"

>>>>>>> 8ece8874
#. TRANSLATORS: the server sent the user a small message
msgid "Upload message:"
msgstr "Missatge de la pujada:"

#. TRANSLATORS: ask the user to upload
msgid "Upload report now?"
msgstr "Pujo l'informe ara?"

#. TRANSLATORS: explain why we want to upload
msgid "Uploading firmware reports helps hardware vendors to quickly identify failing and successful updates on real devices."
msgstr "L'enviament dels informes de microprogramari ajudarà als proveïdors de maquinari a identificar amb rapidesa les actualitzacions fallides i satisfactòries sobre els dispositius reals."

#. TRANSLATORS: remote filename base
msgid "Username"
msgstr "Nom d'usuari"

#. TRANSLATORS: verifying we wrote the firmware correctly
msgid "Verifying…"
msgstr "S'està verificant..."

#. TRANSLATORS: section header for release version number
msgid "Version"
msgstr "Versió:"

#. TRANSLATORS: waiting for device to do something
msgid "Waiting…"
msgstr "S'està esperant…"

#. TRANSLATORS: command description
msgid "Watch DFU devices being hotplugged"
msgstr "Vigila els dispositius DFU que han estat connectats en calent"

#. TRANSLATORS: command description
msgid "Watch for hardware changes"
msgstr "Mira per a canvis al maquinari"

#. TRANSLATORS: command description
msgid "Write firmware from file into device"
msgstr "Escriu el microprogramari des d'un fitxer a dins del dispositiu"

#. TRANSLATORS: command description
msgid "Write firmware from file into one partition"
msgstr "Escriu el microprogramari des d'un fitxer a dins d'una partició"

#. TRANSLATORS: writing to the flash chips
msgid "Writing…"
msgstr "S'està escrivint..."

#. TRANSLATORS: show the user a warning
msgid "Your distributor may not have verified any of the firmware updates for compatibility with your system or connected devices."
msgstr "És possible que el vostre distribuïdor no hagi verificat cap de les actualitzacions del microprogramari per a la compatibilitat amb el vostre sistema o els dispositius connectats."<|MERGE_RESOLUTION|>--- conflicted
+++ resolved
@@ -9,11 +9,6 @@
 msgstr ""
 "Project-Id-Version: fwupd\n"
 "Report-Msgid-Bugs-To: \n"
-<<<<<<< HEAD
-"PO-Revision-Date: 2018-10-12 11:10+0000\n"
-"Last-Translator: Richard Hughes <richard@hughsie.com>\n"
-=======
->>>>>>> 8ece8874
 "Language-Team: Catalan (http://www.transifex.com/freedesktop/fwupd/language/ca/)\n"
 "MIME-Version: 1.0\n"
 "Content-Type: text/plain; charset=UTF-8\n"
@@ -297,14 +292,11 @@
 msgid "Downgrading %s from %s to %s... "
 msgstr "S'està desactualitzant %s des de %s a %s... "
 
-<<<<<<< HEAD
-=======
 #. TRANSLATORS: %1 is a device name
 #, c-format
 msgid "Downgrading %s…"
 msgstr "S'està desactualitzant %s…"
 
->>>>>>> 8ece8874
 #. TRANSLATORS: downloading from a remote server
 msgid "Downloading…"
 msgstr "S'està descarregant..."
@@ -848,16 +840,6 @@
 msgid "The LVFS is a free service that operates as an independent legal entity and has no connection with $OS_RELEASE:NAME$. Your distributor may not have verified any of the firmware updates for compatibility with your system or connected devices. All firmware is provided only by the original equipment manufacturer."
 msgstr "El LVFS és un servei gratuït que funciona com una entitat legal independent i no té cap vincle amb la $OS_RELEASE:NAME$. És possible que el vostre distribuïdor no hagi verificat cap de les actualitzacions del microprogramari per a la compatibilitat amb el vostre sistema o els dispositius connectats. Tot el microprogramari només és proporcionat pel fabricant original dels equips."
 
-<<<<<<< HEAD
-msgid "The fwupd process is a simple daemon to allow session software to update device firmware on your local machine. It is designed for desktops, but this project is also usable on phones, tablets and on headless servers."
-msgstr "El procés del «fwupd» és un dimoni senzill, el qual permet que una sessió de programari actualitzi el microprogramari del dispositiu a la màquina local. Està dissenyat per a equips d'escriptori, però aquest projecte també és usable a telèfons, tauletes i servidors sense perifèrics."
-
-#. TRANSLATORS: exactly one update needs this
-msgid "The update requires a reboot to complete."
-msgstr "L'actualització requereix un reinici per a completar-se."
-
-=======
->>>>>>> 8ece8874
 #. TRANSLATORS: we're poking around as a power user
 msgid "This program may only work correctly as root"
 msgstr "Aquest programa només pot funcionar correctament com a «root»"
@@ -959,14 +941,11 @@
 msgid "Updating %s from %s to %s... "
 msgstr "S'està actualitzant %s des de %s a %s... "
 
-<<<<<<< HEAD
-=======
 #. TRANSLATORS: %1 is a device name
 #, c-format
 msgid "Updating %s…"
 msgstr "S'està actualitzant %s…"
 
->>>>>>> 8ece8874
 #. TRANSLATORS: the server sent the user a small message
 msgid "Upload message:"
 msgstr "Missatge de la pujada:"
